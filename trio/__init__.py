"""Trio - A friendly Python library for async concurrency and I/O
"""

# General layout:
#
# trio/_core/... is the self-contained core library. It does various
# shenanigans to export a consistent "core API", but parts of the core API are
# too low-level to be recommended for regular use.
#
# trio/*.py define a set of more usable tools on top of this. They import from
# trio._core and from each other.
#
# This file pulls together the friendly public API, by re-exporting the more
# innocuous bits of the _core API + the higher-level tools from trio/*.py.

from ._version import __version__

from ._core import (
    TrioInternalError, RunFinishedError, WouldBlock, Cancelled,
    BusyResourceError, ClosedResourceError, MultiError, run, open_nursery,
<<<<<<< HEAD
    CancelScope, current_effective_deadline,
    TASK_STATUS_IGNORED, current_time, BrokenResourceError, EndOfChannel
=======
    CancelScope, open_cancel_scope, current_effective_deadline,
    TASK_STATUS_IGNORED, current_time, BrokenResourceError, EndOfChannel,
    Nursery
>>>>>>> d47e018d
)

from ._timeouts import (
    move_on_at, move_on_after, sleep_forever, sleep_until, sleep, fail_at,
    fail_after, TooSlowError
)

from ._sync import (
    Event, CapacityLimiter, Semaphore, Lock, StrictFIFOLock, Condition
)

<<<<<<< HEAD
=======
from ._threads import BlockingTrioPortal as _BlockingTrioPortal

>>>>>>> d47e018d
from ._highlevel_generic import aclose_forcefully, StapledStream

from ._channel import (
    open_memory_channel, MemorySendChannel, MemoryReceiveChannel
)

from ._signals import open_signal_receiver

from ._highlevel_socket import SocketStream, SocketListener

import platform
if platform.python_implementation() != "micro":

    from ._file_io import open_file, wrap_file

<<<<<<< HEAD
    from ._path import Path
=======
from ._subprocess import Process, open_process, run_process
>>>>>>> d47e018d

    # TODO
    from ._ssl import SSLStream, SSLListener, NeedHandshakeError

from ._highlevel_serve_listeners import serve_listeners

from ._highlevel_open_tcp_stream import open_tcp_stream

from ._highlevel_open_tcp_listeners import open_tcp_listeners, serve_tcp

from ._highlevel_open_unix_stream import open_unix_socket

from ._highlevel_ssl_helpers import (
    open_ssl_over_tcp_stream, open_ssl_over_tcp_listeners, serve_ssl_over_tcp
)

<<<<<<< HEAD
# Imported by default
=======
from ._deprecate import TrioDeprecationWarning

# Submodules imported by default
>>>>>>> d47e018d
from . import hazmat
from . import socket
from . import abc
from . import from_thread
from . import to_thread
# Not imported by default, but mentioned here so static analysis tools like
# pylint will know that it exists.
if False:
    from . import testing
<<<<<<< HEAD
=======

from . import _deprecated_ssl_reexports
from . import _deprecated_subprocess_reexports

_deprecate.enable_attribute_deprecations(__name__)
__deprecated_attributes__ = {
    "ssl":
        _deprecate.DeprecatedAttribute(
            _deprecated_ssl_reexports,
            "0.11.0",
            issue=852,
            instead=(
                "trio.SSLStream, trio.SSLListener, trio.NeedHandshakeError, "
                "and the standard library 'ssl' module (minus SSLSocket and "
                "wrap_socket())"
            ),
        ),
    "subprocess":
        _deprecate.DeprecatedAttribute(
            _deprecated_subprocess_reexports,
            "0.11.0",
            issue=852,
            instead=(
                "trio.Process and the constants in the standard "
                "library 'subprocess' module"
            ),
        ),
    "run_sync_in_worker_thread":
        _deprecate.DeprecatedAttribute(
            to_thread.run_sync,
            "0.12.0",
            issue=810,
        ),
    "current_default_worker_thread_limiter":
        _deprecate.DeprecatedAttribute(
            to_thread.current_default_thread_limiter,
            "0.12.0",
            issue=810,
        ),
    "BlockingTrioPortal":
        _deprecate.DeprecatedAttribute(
            _BlockingTrioPortal,
            "0.12.0",
            issue=810,
            instead=from_thread,
        ),
}

_deprecate.enable_attribute_deprecations(hazmat.__name__)
hazmat.__deprecated_attributes__ = {
    "wait_socket_readable":
        _deprecate.DeprecatedAttribute(
            hazmat.wait_readable,
            "0.12.0",
            issue=878,
        ),
    "wait_socket_writable":
        _deprecate.DeprecatedAttribute(
            hazmat.wait_writable,
            "0.12.0",
            issue=878,
        ),
    "notify_socket_close":
        _deprecate.DeprecatedAttribute(
            hazmat.notify_closing,
            "0.12.0",
            issue=878,
        ),
    "notify_fd_close":
        _deprecate.DeprecatedAttribute(
            hazmat.notify_closing,
            "0.12.0",
            issue=878,
        ),
}

# Having the public path in .__module__ attributes is important for:
# - exception names in printed tracebacks
# - sphinx :show-inheritance:
# - deprecation warnings
# - pickle
# - probably other stuff
from ._util import fixup_module_metadata
fixup_module_metadata(__name__, globals())
fixup_module_metadata(hazmat.__name__, hazmat.__dict__)
fixup_module_metadata(socket.__name__, socket.__dict__)
fixup_module_metadata(abc.__name__, abc.__dict__)
fixup_module_metadata(from_thread.__name__, from_thread.__dict__)
fixup_module_metadata(to_thread.__name__, to_thread.__dict__)
fixup_module_metadata(__name__ + ".ssl", _deprecated_ssl_reexports.__dict__)
fixup_module_metadata(
    __name__ + ".subprocess", _deprecated_subprocess_reexports.__dict__
)
del fixup_module_metadata
>>>>>>> d47e018d
<|MERGE_RESOLUTION|>--- conflicted
+++ resolved
@@ -18,14 +18,9 @@
 from ._core import (
     TrioInternalError, RunFinishedError, WouldBlock, Cancelled,
     BusyResourceError, ClosedResourceError, MultiError, run, open_nursery,
-<<<<<<< HEAD
     CancelScope, current_effective_deadline,
-    TASK_STATUS_IGNORED, current_time, BrokenResourceError, EndOfChannel
-=======
-    CancelScope, open_cancel_scope, current_effective_deadline,
     TASK_STATUS_IGNORED, current_time, BrokenResourceError, EndOfChannel,
     Nursery
->>>>>>> d47e018d
 )
 
 from ._timeouts import (
@@ -37,11 +32,6 @@
     Event, CapacityLimiter, Semaphore, Lock, StrictFIFOLock, Condition
 )
 
-<<<<<<< HEAD
-=======
-from ._threads import BlockingTrioPortal as _BlockingTrioPortal
-
->>>>>>> d47e018d
 from ._highlevel_generic import aclose_forcefully, StapledStream
 
 from ._channel import (
@@ -51,20 +41,6 @@
 from ._signals import open_signal_receiver
 
 from ._highlevel_socket import SocketStream, SocketListener
-
-import platform
-if platform.python_implementation() != "micro":
-
-    from ._file_io import open_file, wrap_file
-
-<<<<<<< HEAD
-    from ._path import Path
-=======
-from ._subprocess import Process, open_process, run_process
->>>>>>> d47e018d
-
-    # TODO
-    from ._ssl import SSLStream, SSLListener, NeedHandshakeError
 
 from ._highlevel_serve_listeners import serve_listeners
 
@@ -78,13 +54,6 @@
     open_ssl_over_tcp_stream, open_ssl_over_tcp_listeners, serve_ssl_over_tcp
 )
 
-<<<<<<< HEAD
-# Imported by default
-=======
-from ._deprecate import TrioDeprecationWarning
-
-# Submodules imported by default
->>>>>>> d47e018d
 from . import hazmat
 from . import socket
 from . import abc
@@ -94,100 +63,3 @@
 # pylint will know that it exists.
 if False:
     from . import testing
-<<<<<<< HEAD
-=======
-
-from . import _deprecated_ssl_reexports
-from . import _deprecated_subprocess_reexports
-
-_deprecate.enable_attribute_deprecations(__name__)
-__deprecated_attributes__ = {
-    "ssl":
-        _deprecate.DeprecatedAttribute(
-            _deprecated_ssl_reexports,
-            "0.11.0",
-            issue=852,
-            instead=(
-                "trio.SSLStream, trio.SSLListener, trio.NeedHandshakeError, "
-                "and the standard library 'ssl' module (minus SSLSocket and "
-                "wrap_socket())"
-            ),
-        ),
-    "subprocess":
-        _deprecate.DeprecatedAttribute(
-            _deprecated_subprocess_reexports,
-            "0.11.0",
-            issue=852,
-            instead=(
-                "trio.Process and the constants in the standard "
-                "library 'subprocess' module"
-            ),
-        ),
-    "run_sync_in_worker_thread":
-        _deprecate.DeprecatedAttribute(
-            to_thread.run_sync,
-            "0.12.0",
-            issue=810,
-        ),
-    "current_default_worker_thread_limiter":
-        _deprecate.DeprecatedAttribute(
-            to_thread.current_default_thread_limiter,
-            "0.12.0",
-            issue=810,
-        ),
-    "BlockingTrioPortal":
-        _deprecate.DeprecatedAttribute(
-            _BlockingTrioPortal,
-            "0.12.0",
-            issue=810,
-            instead=from_thread,
-        ),
-}
-
-_deprecate.enable_attribute_deprecations(hazmat.__name__)
-hazmat.__deprecated_attributes__ = {
-    "wait_socket_readable":
-        _deprecate.DeprecatedAttribute(
-            hazmat.wait_readable,
-            "0.12.0",
-            issue=878,
-        ),
-    "wait_socket_writable":
-        _deprecate.DeprecatedAttribute(
-            hazmat.wait_writable,
-            "0.12.0",
-            issue=878,
-        ),
-    "notify_socket_close":
-        _deprecate.DeprecatedAttribute(
-            hazmat.notify_closing,
-            "0.12.0",
-            issue=878,
-        ),
-    "notify_fd_close":
-        _deprecate.DeprecatedAttribute(
-            hazmat.notify_closing,
-            "0.12.0",
-            issue=878,
-        ),
-}
-
-# Having the public path in .__module__ attributes is important for:
-# - exception names in printed tracebacks
-# - sphinx :show-inheritance:
-# - deprecation warnings
-# - pickle
-# - probably other stuff
-from ._util import fixup_module_metadata
-fixup_module_metadata(__name__, globals())
-fixup_module_metadata(hazmat.__name__, hazmat.__dict__)
-fixup_module_metadata(socket.__name__, socket.__dict__)
-fixup_module_metadata(abc.__name__, abc.__dict__)
-fixup_module_metadata(from_thread.__name__, from_thread.__dict__)
-fixup_module_metadata(to_thread.__name__, to_thread.__dict__)
-fixup_module_metadata(__name__ + ".ssl", _deprecated_ssl_reexports.__dict__)
-fixup_module_metadata(
-    __name__ + ".subprocess", _deprecated_subprocess_reexports.__dict__
-)
-del fixup_module_metadata
->>>>>>> d47e018d
