--- conflicted
+++ resolved
@@ -44,45 +44,11 @@
     WaitTaskRescheduled,
 )
 from .. import _core
-<<<<<<< HEAD
-
-# At the bottom of this file there's also some "clever" code that generates
-# wrapper functions for runner and io manager methods, and adds them to
-# __all__. These are all re-exported as part of the 'trio' or 'trio.hazmat'
-# namespaces.
-__all__ = [
-    "Task", "run", "open_nursery", "CancelScope",
-    "checkpoint", "current_task", "current_effective_deadline",
-    "checkpoint_if_cancelled", "TASK_STATUS_IGNORED"
-]
 
 class _Ctx:
     pass
 GLOBAL_RUN_CONTEXT = _Ctx()
-
-if os.name == "nt":
-    from ._io_windows import WindowsIOManager as TheIOManager
-elif not hasattr(select, "select"):
-    from ._io_uselect import USelectIOManager as TheIOManager
-elif hasattr(select, "epoll"):
-    from ._io_epoll import EpollIOManager as TheIOManager
-elif hasattr(select, "kqueue"):
-    from ._io_kqueue import KqueueIOManager as TheIOManager
-else:  # pragma: no cover
-    raise NotImplementedError("unsupported platform")
-=======
-from .._deprecate import deprecated
-from .._util import Final, NoPublicConstructor
-
 _NO_SEND = object()
-
-
-# Decorator to mark methods public. This does nothing by itself, but
-# trio/_tools/gen_exports.py looks for it.
-def _public(fn):
-    return fn
-
->>>>>>> d47e018d
 
 # When running under Hypothesis, we want examples to be reproducible and
 # shrinkable.  pytest-trio's Hypothesis integration monkeypatches this
@@ -96,39 +62,7 @@
 INSTRUMENT_LOGGER = logging.getLogger("trio.abc.Instrument")
 
 
-<<<<<<< HEAD
-@attr.s(frozen=True)
-=======
-# On 3.7+, Context.run() is implemented in C and doesn't show up in
-# tracebacks. On 3.6 and earlier, we use the contextvars backport, which is
-# currently implemented in Python and adds 1 frame to tracebacks. So this
-# function is a super-overkill version of "0 if sys.version_info >= (3, 7)
-# else 1". But if Context.run ever changes, we'll be ready!
-#
-# This can all be removed once we drop support for 3.6.
-def _count_context_run_tb_frames():
-    def function_with_unique_name_xyzzy():
-        1 / 0
-
-    ctx = copy_context()
-    try:
-        ctx.run(function_with_unique_name_xyzzy)
-    except ZeroDivisionError as exc:
-        tb = exc.__traceback__
-        # Skip the frame where we caught it
-        tb = tb.tb_next
-        count = 0
-        while tb.tb_frame.f_code.co_name != "function_with_unique_name_xyzzy":
-            tb = tb.tb_next
-            count += 1
-        return count
-
-
-CONTEXT_RUN_TB_FRAMES = _count_context_run_tb_frames()
-
-
 @attr.s(frozen=True, slots=True)
->>>>>>> d47e018d
 class SystemClock:
     # Add a large random offset to our clock to ensure that if people
     # accidentally call time.perf_counter() directly or start comparing clocks
@@ -153,10 +87,7 @@
 ################################################################
 
 
-<<<<<<< HEAD
-=======
 @attr.s(eq=False, slots=True)
->>>>>>> d47e018d
 class CancelStatus:
     """Tracks the cancellation status for a contiguous extent
     of code that will become cancelled, or not, as a unit.
@@ -204,14 +135,9 @@
     # The CancelStatus whose cancellations can propagate to us; we
     # become effectively cancelled when they do, unless scope.shield
     # is True.  May be None (for the outermost CancelStatus in a call
-<<<<<<< HEAD
-    # to trio.run(), or briefly during TaskStatus.started()).
-    _parent = None
-=======
     # to trio.run(), briefly during TaskStatus.started(), or during
     # recovery from mis-nesting of cancel scopes).
-    _parent = attr.ib(default=None, repr=False)
->>>>>>> d47e018d
+    _parent = None
 
     # All of the CancelStatuses that have this CancelStatus as their parent.
     _children = None
@@ -222,7 +148,8 @@
     # Invariant: all(task._cancel_status is self for task in self._tasks)
     _tasks = attr.ib(factory=set, init=False, repr=False)
 
-<<<<<<< HEAD
+    abandoned_by_misnesting = attr.ib(default=False, init=False, repr=False)
+
     def __init__(self, parent, scope):
         self._parent = parent
         self._scope = scope
@@ -231,17 +158,7 @@
 
         if parent is not None:
             parent._children.add(self)
-=======
-    # Set to True on still-active cancel statuses that are children
-    # of a cancel status that's been closed. This is used to permit
-    # recovery from mis-nested cancel scopes (well, at least enough
-    # recovery to show a useful traceback).
-    abandoned_by_misnesting = attr.ib(default=False, init=False, repr=False)
-
-    def __attrs_post_init__(self):
-        if self._parent is not None:
-            self._parent._children.add(self)
->>>>>>> d47e018d
+
             self.recalculate()
 
     # parent/children/tasks accessors are used by TaskStatus.started()
@@ -344,9 +261,6 @@
         return min(self._scope.deadline, self._parent.effective_deadline())
 
 
-<<<<<<< HEAD
-class CancelScope:
-=======
 MISNESTING_ADVICE = """
 This is probably a bug in your code, that has caused Trio's internal state to
 become corrupted. We'll do our best to recover, but from now on there are
@@ -372,8 +286,7 @@
 
 
 @attr.s(eq=False, repr=False, slots=True)
-class CancelScope(metaclass=Final):
->>>>>>> d47e018d
+class CancelScope:
     """A *cancellation scope*: the link between a unit of cancellable
     work and Trio's cancellation system.
 
@@ -760,11 +673,6 @@
     and StopAsyncIteration.
 
     """
-<<<<<<< HEAD
-
-=======
-    @enable_ki_protection
->>>>>>> d47e018d
     async def __aenter__(self):
         self._scope = CancelScope()
         self._scope.__enter__()
@@ -1174,10 +1082,6 @@
         if self.instruments:
             self.instrument("after_run")
 
-<<<<<<< HEAD
-=======
-    @_public
->>>>>>> d47e018d
     def current_statistics(self):
         """Returns an object containing run-loop-level debugging information.
 
@@ -1383,13 +1287,6 @@
             name=name,
             context=context,
         )
-<<<<<<< HEAD
-        self.tasks.add(task)
-#        coro.cr_frame.f_locals.setdefault(
-#            LOCALS_KEY_KI_PROTECTION_ENABLED, system_task
-#        )
-=======
->>>>>>> d47e018d
 
         self.tasks.add(task)
         if nursery is not None:
@@ -1729,23 +1626,9 @@
         if True: # with ki_manager(runner.deliver_ki, restrict_keyboard_interrupt_to_checkpoints):
             try:
                 with closing(runner):
-<<<<<<< HEAD
                     # The main reason this is split off into its own function
                     # is just to get rid of this extra indentation.
                     run_impl(runner, async_fn, args)
-=======
-                    with runner.entry_queue.wakeup.wakeup_on_signals():
-                        # The main reason this is split off into its own
-                        # function is just to get rid of this extra
-                        # indentation.
-                        run_impl(runner, async_fn, args)
-            except TrioInternalError:
-                raise
-            except BaseException as exc:
-                raise TrioInternalError(
-                    "internal error in Trio - please file a bug!"
-                ) from exc
->>>>>>> d47e018d
             finally:
                 GLOBAL_RUN_CONTEXT.__dict__.clear()
             # Inlined copy of runner.main_task_outcome.unwrap() to avoid
@@ -2013,28 +1896,11 @@
     task._cancel_points += 1
 
 
-<<<<<<< HEAD
-def _generate_method_wrappers(cls, instance):
-    for methname in dir(cls):
-        if methname[0] == '_':
-            continue
-        fn = getattr(cls, methname)
-        if callable(fn):
-            def _calling(methname):
-                def call(*args, **kwargs):
-                    return getattr(instance(), methname)(*args, **kwargs)
-                return call
-
-            globals()[methname] = _calling(methname)
-            __all__.append(methname)
-
-
-_generate_method_wrappers(Runner, lambda: GLOBAL_RUN_CONTEXT.runner)
-_generate_method_wrappers(TheIOManager, lambda: GLOBAL_RUN_CONTEXT.runner.io_manager)
-=======
 if os.name == "nt":
     from ._io_windows import WindowsIOManager as TheIOManager
     from ._generated_io_windows import *
+ elif not hasattr(select, "select"):
+    from ._io_uselect import USelectIOManager as TheIOManager
 elif hasattr(select, "epoll"):
     from ._io_epoll import EpollIOManager as TheIOManager
     from ._generated_io_epoll import *
@@ -2045,4 +1911,3 @@
     raise NotImplementedError("unsupported platform")
 
 from ._generated_run import *
->>>>>>> d47e018d
