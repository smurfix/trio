import inspect
import enum
from collections import deque
import threading
from time import monotonic
import os
import random
from contextlib import contextmanager, closing
import select
import sys
from math import inf
import functools
import logging

import attr
from sortedcontainers import SortedDict
from async_generator import async_generator, yield_

from .._util import acontextmanager
from .._deprecate import deprecated

from .. import _core
from ._exceptions import (
    TrioInternalError, RunFinishedError, Cancelled, WouldBlock
)
from ._multierror import MultiError
from ._result import Result, Error, Value
from ._traps import (
    cancel_shielded_checkpoint,
    Abort,
    wait_task_rescheduled,
    CancelShieldedCheckpoint,
    WaitTaskRescheduled,
)
from ._entry_queue import EntryQueue, TrioToken
from ._ki import (
    LOCALS_KEY_KI_PROTECTION_ENABLED, currently_ki_protected, ki_manager,
    enable_ki_protection
)
from . import _public

# At the bottom of this file there's also some "clever" code that generates
# wrapper functions for runner and io manager methods, and adds them to
# __all__. These are all re-exported as part of the 'trio' or 'trio.hazmat'
# namespaces.
__all__ = [
    "Task", "run", "open_nursery", "open_cancel_scope", "checkpoint",
    "current_task", "current_effective_deadline", "checkpoint_if_cancelled",
    "TASK_STATUS_IGNORED"
]

GLOBAL_RUN_CONTEXT = threading.local()

if os.name == "nt":
    from ._io_windows import WindowsIOManager as TheIOManager
elif hasattr(select, "epoll"):
    from ._io_epoll import EpollIOManager as TheIOManager
elif hasattr(select, "kqueue"):
    from ._io_kqueue import KqueueIOManager as TheIOManager
else:  # pragma: no cover
    raise NotImplementedError("unsupported platform")

_r = random.Random()

# Used to log exceptions in instruments
INSTRUMENT_LOGGER = logging.getLogger("trio.abc.Instrument")


@attr.s(frozen=True)
class SystemClock:
    # Add a large random offset to our clock to ensure that if people
    # accidentally call time.monotonic() directly or start comparing clocks
    # between different runs, then they'll notice the bug quickly:
    offset = attr.ib(default=attr.Factory(lambda: _r.uniform(10000, 200000)))

    def start_clock(self):
        pass

    def current_time(self):
        return self.offset + monotonic()

    def deadline_to_sleep_time(self, deadline):
        return deadline - self.current_time()


################################################################
# CancelScope and friends
################################################################


@attr.s(cmp=False, hash=False, repr=False)
class CancelScope:
    _tasks = attr.ib(default=attr.Factory(set))
    _effective_deadline = attr.ib(default=inf)
    _deadline = attr.ib(default=inf)
    _shield = attr.ib(default=False)
    cancel_called = attr.ib(default=False)
    cancelled_caught = attr.ib(default=False)

    def __repr__(self):
        return "<cancel scope object at {:#x}>".format(id(self))

    @contextmanager
    @enable_ki_protection
    def _might_change_effective_deadline(self):
        try:
            yield
        finally:
            old = self._effective_deadline
            if self.cancel_called or not self._tasks:
                new = inf
            else:
                new = self._deadline
            if old != new:
                self._effective_deadline = new
                runner = GLOBAL_RUN_CONTEXT.runner
                if old != inf:
                    del runner.deadlines[old, id(self)]
                if new != inf:
                    runner.deadlines[new, id(self)] = self

    @property
    def deadline(self):
        return self._deadline

    @deadline.setter
    def deadline(self, new_deadline):
        with self._might_change_effective_deadline():
            self._deadline = float(new_deadline)

    @property
    def shield(self):
        return self._shield

    @shield.setter
    def shield(self, new_value):
        if not isinstance(new_value, bool):
            raise TypeError("shield must be a bool")
        self._shield = new_value
        if not self._shield:
            for task in self._tasks:
                task._attempt_delivery_of_any_pending_cancel()

    def _cancel_no_notify(self):
        # returns the affected tasks
        if not self.cancel_called:
            with self._might_change_effective_deadline():
                self.cancel_called = True
            return self._tasks
        else:
            return set()

    @enable_ki_protection
    def cancel(self):
        for task in self._cancel_no_notify():
            task._attempt_delivery_of_any_pending_cancel()

    def _add_task(self, task):
        self._tasks.add(task)
        task._cancel_stack.append(self)

    def _remove_task(self, task):
        with self._might_change_effective_deadline():
            self._tasks.remove(task)
        assert task._cancel_stack[-1] is self
        task._cancel_stack.pop()

    # Used by the nursery.start trickiness
    def _tasks_removed_by_adoption(self, tasks):
        with self._might_change_effective_deadline():
            self._tasks.difference_update(tasks)

    # Used by the nursery.start trickiness
    def _tasks_added_by_adoption(self, tasks):
        self._tasks.update(tasks)

    def _make_exc(self):
        exc = Cancelled()
        exc._scope = self
        return exc

    def _exc_filter(self, exc):
        if isinstance(exc, Cancelled) and exc._scope is self:
            self.cancelled_caught = True
            return None
        return exc


@contextmanager
@enable_ki_protection
def open_cancel_scope(*, deadline=inf, shield=False):
    """Returns a context manager which creates a new cancellation scope.

    """

    task = _core.current_task()
    scope = CancelScope()
    scope._add_task(task)
    scope.deadline = deadline
    scope.shield = shield
    try:
        with MultiError.catch(scope._exc_filter):
            yield scope
    finally:
        scope._remove_task(task)


################################################################
# Nursery and friends
################################################################


# This code needs to be read alongside the code from Nursery.start to make
# sense.
@attr.s(cmp=False, hash=False, repr=False)
class _TaskStatus:
    _old_nursery = attr.ib()
    _new_nursery = attr.ib()
    _called_started = attr.ib(default=False)
    _value = attr.ib(default=None)

    def __repr__(self):
        return "<Task status object at {:#x}>".format(id(self))

    def started(self, value=None):
        if self._called_started:
            raise RuntimeError(
                "called 'started' twice on the same task status"
            )
        self._called_started = True
        self._value = value

        # If the old nursery is cancelled, then quietly quit now; the child
        # will eventually exit on its own, and we don't want to risk moving
        # the children into a different scope while they might have
        # propagating Cancelled exceptions that assume they're under the old
        # scope.
        if _pending_cancel_scope(self._old_nursery._cancel_stack) is not None:
            return

        # Can't be closed, b/c we checked in start() and then _pending_starts
        # should keep it open.
        assert not self._new_nursery._closed

        # otherwise, find all the tasks under the old nursery, and move them
        # under the new nursery instead. This means:
        # - changing parents of direct children
        # - changing cancel stack of all direct+indirect children
        # - changing cancel stack of all direct+indirect children's nurseries
        # - checking for cancellation in all changed cancel stacks
        old_stack = self._old_nursery._cancel_stack
        new_stack = self._new_nursery._cancel_stack
        # LIFO todo stack for depth-first traversal
        todo = list(self._old_nursery._children)
        munged_tasks = []
        while todo:
            task = todo.pop()
            # Direct children need to be reparented
            if task._parent_nursery is self._old_nursery:
                self._old_nursery._children.remove(task)
                task._parent_nursery = self._new_nursery
                self._new_nursery._children.add(task)
            # Everyone needs their cancel scopes fixed up...
            assert task._cancel_stack[:len(old_stack)] == old_stack
            task._cancel_stack[:len(old_stack)] = new_stack
            # ...and their nurseries' cancel scopes fixed up.
            for nursery in task._child_nurseries:
                assert nursery._cancel_stack[:len(old_stack)] == old_stack
                nursery._cancel_stack[:len(old_stack)] = new_stack
                # And then add all the nursery's children to our todo list
                todo.extend(nursery._children)
            # And make a note to check for cancellation later
            munged_tasks.append(task)

        # Tell all the cancel scopes about the change. (There are probably
        # some scopes in common between the two stacks, so some scopes will
        # get the same tasks removed and then immediately re-added. This is
        # fine though.)
        for cancel_scope in old_stack:
            cancel_scope._tasks_removed_by_adoption(munged_tasks)
        for cancel_scope in new_stack:
            cancel_scope._tasks_added_by_adoption(munged_tasks)

        # That should have removed all the children from the old nursery
        assert not self._old_nursery._children

        # After all the delicate surgery is done, check for cancellation in
        # all the tasks that had their cancel scopes munged. This can trigger
        # arbitrary abort() callbacks, so we put it off until our internal
        # data structures are all self-consistent again.
        for task in munged_tasks:
            task._attempt_delivery_of_any_pending_cancel()

        # And finally, poke the old nursery so it notices that all its
        # children have disappeared and can exit.
        self._old_nursery._check_nursery_closed()


@acontextmanager
@async_generator
@enable_ki_protection
async def open_nursery():
    """Returns an async context manager which creates a new nursery.

    This context manager's ``__aenter__`` method executes synchronously. Its
    ``__aexit__`` method blocks until all child tasks have exited.

    """
    assert currently_ki_protected()
    with open_cancel_scope() as scope:
        nursery = Nursery(current_task(), scope)
        nested_child_exc = None
        try:
            await yield_(nursery)
        except BaseException as exc:
            nested_child_exc = exc
        assert currently_ki_protected()
        await nursery._nested_child_finished(nested_child_exc)


# I *think* this is equivalent to the above, and it gives *much* nicer
# exception tracebacks... but I'm a little nervous about it because it's much
# trickier code :-(
#
# class NurseryManager:
#     @enable_ki_protection
#     async def __aenter__(self):
#         self._scope_manager = open_cancel_scope()
#         scope = self._scope_manager.__enter__()
#         self._parent_nursery = Nursery(current_task(), scope)
#         return self._parent_nursery
#
#     @enable_ki_protection
#     async def __aexit__(self, etype, exc, tb):
#         try:
#             await self._parent_nursery._clean_up(exc)
#         except BaseException as new_exc:
#             if not self._scope_manager.__exit__(
#                     type(new_exc), new_exc, new_exc.__traceback__):
#                 if exc is new_exc:
#                     return False
#                 else:
#                     raise
#         else:
#             self._scope_manager.__exit__(None, None, None)
#             return True
#
# def open_nursery():
#     return NurseryManager()


class Nursery:
    def __init__(self, parent_task, cancel_scope):
        self._parent_task = parent_task
        parent_task._child_nurseries.append(self)
        # the cancel stack that children inherit - we take a snapshot, so it
        # won't be affected by any changes in the parent.
        self._cancel_stack = list(parent_task._cancel_stack)
        # the cancel scope that directly surrounds us; used for cancelling all
        # children.
        self.cancel_scope = cancel_scope
        assert self.cancel_scope is self._cancel_stack[-1]
        self._children = set()
        self._pending_excs = []
        # The "nested child" is how this code refers to the contents of the
        # nursery's 'async with' block, which acts like a child Task in all
        # the ways we can make it.
        self._nested_child_running = True
        self._parent_waiting_in_aexit = False
        self._pending_starts = 0
        self._closed = False

    @property
    def child_tasks(self):
        return frozenset(self._children)

    @property
    def parent_task(self):
        return self._parent_task

    def _add_exc(self, exc):
        self._pending_excs.append(exc)
        self.cancel_scope.cancel()

    def _check_nursery_closed(self):
        if (
            not self._nested_child_running and not self._children
            and not self._pending_starts
        ):
            self._closed = True
            if self._parent_waiting_in_aexit:
                self._parent_waiting_in_aexit = False
                GLOBAL_RUN_CONTEXT.runner.reschedule(self._parent_task)

    def _child_finished(self, task, result):
        self._children.remove(task)
        if type(result) is Error:
            self._add_exc(result.error)
        self._check_nursery_closed()

    async def _nested_child_finished(self, nested_child_exc):
        if nested_child_exc is not None:
            self._add_exc(nested_child_exc)
        self._nested_child_running = False
        self._check_nursery_closed()

        if not self._closed:
            # If we get cancelled (or have an exception injected, like
            # KeyboardInterrupt), then save that, but still wait until our
            # children finish.
            def aborted(raise_cancel):
                self._add_exc(Result.capture(raise_cancel).error)
                return Abort.FAILED

            self._parent_waiting_in_aexit = True
            await wait_task_rescheduled(aborted)
        else:
            # Nothing to wait for, so just execute a checkpoint -- but we
            # still need to mix any exception (e.g. from an external
            # cancellation) in with the rest of our exceptions.
            try:
                await checkpoint()
            except BaseException as exc:
                self._add_exc(exc)

        popped = self._parent_task._child_nurseries.pop()
        assert popped is self
        if self._pending_excs:
            raise MultiError(self._pending_excs)

    def start_soon(self, async_fn, *args, name=None):
        GLOBAL_RUN_CONTEXT.runner.spawn_impl(async_fn, args, self, name)

    async def start(self, async_fn, *args, name=None):
        if self._closed:
            raise RuntimeError("Nursery is closed to new arrivals")
        try:
            self._pending_starts += 1
            async with open_nursery() as old_nursery:
                task_status = _TaskStatus(old_nursery, self)
                thunk = functools.partial(async_fn, task_status=task_status)
                old_nursery.start_soon(thunk, *args, name=name)
                # Wait for either _TaskStatus.started or an exception to
                # cancel this nursery:
            # If we get here, then the child either got reparented or exited
            # normally. The complicated logic is all in _TaskStatus.started().
            # (Any exceptions propagate directly out of the above.)
            if not task_status._called_started:
                raise RuntimeError(
                    "child exited without calling task_status.started()"
                )
            return task_status._value
        finally:
            self._pending_starts -= 1
            self._check_nursery_closed()

    def __del__(self):
        assert not self._children


################################################################
# Task and friends
################################################################


def _pending_cancel_scope(cancel_stack):
    # Return the outermost exception that is is not outside a shield.
    pending_scope = None
    for scope in cancel_stack:
        # Check shield before _exc, because shield should not block
        # processing of *this* scope's exception
        if scope.shield:
            pending_scope = None
        if pending_scope is None and scope.cancel_called:
            pending_scope = scope
    return pending_scope


@attr.s(cmp=False, hash=False, repr=False)
class Task:
    _parent_nursery = attr.ib()
    coro = attr.ib()
    _runner = attr.ib()
    name = attr.ib()
    # Invariant:
    # - for unscheduled tasks, _next_send is None
    # - for scheduled tasks, _next_send is a Result object
    # Tasks start out unscheduled.
    _next_send = attr.ib(default=None)
    # ParkingLot modifies this directly
    _abort_func = attr.ib(default=None)

    # For introspection and nursery.start()
    _child_nurseries = attr.ib(default=attr.Factory(list))

    # Task-local values, see _local.py
    _locals = attr.ib(default=attr.Factory(dict))

    # these are counts of how many cancel/schedule points this task has
    # executed, for assert{_no,}_yields
    # XX maybe these should be exposed as part of a statistics() method?
    _cancel_points = attr.ib(default=0)
    _schedule_points = attr.ib(default=0)

    def __repr__(self):
        return ("<Task {!r} at {:#x}>".format(self.name, id(self)))

    @property
    def parent_nursery(self):
        """The nursery this task is inside (or None if this is the "init"
        take).

        Example use case: drawing a visualization of the task tree in a
        debugger.

        """
        return self._parent_nursery

    @property
    def child_nurseries(self):
        """The nurseries this task contains.

        This is a list, with outer nurseries before inner nurseries.

        """
        return list(self._child_nurseries)

    ################
    # Cancellation
    ################

    _cancel_stack = attr.ib(default=attr.Factory(list), repr=False)

    def _pending_cancel_scope(self):
        return _pending_cancel_scope(self._cancel_stack)

    def _attempt_abort(self, raise_cancel):
        # Either the abort succeeds, in which case we will reschedule the
        # task, or else it fails, in which case it will worry about
        # rescheduling itself (hopefully eventually calling reraise to raise
        # the given exception, but not necessarily).
        success = self._abort_func(raise_cancel)
        if type(success) is not Abort:
            raise TrioInternalError("abort function must return Abort enum")
        # We only attempt to abort once per blocking call, regardless of
        # whether we succeeded or failed.
        self._abort_func = None
        if success is Abort.SUCCEEDED:
            self._runner.reschedule(self, Result.capture(raise_cancel))

    def _attempt_delivery_of_any_pending_cancel(self):
        if self._abort_func is None:
            return
        pending_scope = self._pending_cancel_scope()
        if pending_scope is None:
            return
        exc = pending_scope._make_exc()

        def raise_cancel():
            raise exc

        self._attempt_abort(raise_cancel)

    def _attempt_delivery_of_pending_ki(self):
        assert self._runner.ki_pending
        if self._abort_func is None:
            return

        def raise_cancel():
            self._runner.ki_pending = False
            raise KeyboardInterrupt

        self._attempt_abort(raise_cancel)


################################################################
# The central Runner object
################################################################


@attr.s(frozen=True)
class _RunStatistics:
    tasks_living = attr.ib()
    tasks_runnable = attr.ib()
    seconds_to_next_deadline = attr.ib()
    io_statistics = attr.ib()
    run_sync_soon_queue_size = attr.ib()


@attr.s(cmp=False, hash=False)
class Runner:
    clock = attr.ib()
    instruments = attr.ib()
    io_manager = attr.ib()

    # Run-local values, see _local.py
    _locals = attr.ib(default=attr.Factory(dict))

    runq = attr.ib(default=attr.Factory(deque))
    tasks = attr.ib(default=attr.Factory(set))
    r = attr.ib(default=attr.Factory(random.Random))

    # {(deadline, id(CancelScope)): CancelScope}
    # only contains scopes with non-infinite deadlines that are currently
    # attached to at least one task
    deadlines = attr.ib(default=attr.Factory(SortedDict))

    init_task = attr.ib(default=None)
    init_task_result = attr.ib(default=None)
    system_nursery = attr.ib(default=None)
    main_task = attr.ib(default=None)
    main_task_result = attr.ib(default=None)

    entry_queue = attr.ib(default=attr.Factory(EntryQueue))
    trio_token = attr.ib(default=None)

    def close(self):
        self.io_manager.close()
        self.entry_queue.close()
        self.instrument("after_run")

    # Methods marked with @_public get converted into functions exported by
    # trio.hazmat:
    @_public
    def current_statistics(self):
        """Returns an object containing run-loop-level debugging information.

        Currently the following fields are defined:

        * ``tasks_living`` (int): The number of tasks that have been spawned
          and not yet exited.
        * ``tasks_runnable`` (int): The number of tasks that are currently
          queued on the run queue (as opposed to blocked waiting for something
          to happen).
        * ``seconds_to_next_deadline`` (float): The time until the next
          pending cancel scope deadline. May be negative if the deadline has
          expired but we haven't yet processed cancellations. May be
          :data:`~math.inf` if there are no pending deadlines.
        * ``run_sync_soon_queue_size`` (int): The number of
          unprocessed callbacks queued via
          :meth:`trio.hazmat.TrioToken.run_sync_soon`.
        * ``io_statistics`` (object): Some statistics from trio's I/O
          backend. This always has an attribute ``backend`` which is a string
          naming which operating-system-specific I/O backend is in use; the
          other attributes vary between backends.

        """
        if self.deadlines:
            next_deadline, _ = self.deadlines.keys()[0]
            seconds_to_next_deadline = next_deadline - self.current_time()
        else:
            seconds_to_next_deadline = float("inf")
        return _RunStatistics(
            tasks_living=len(self.tasks),
            tasks_runnable=len(self.runq),
            seconds_to_next_deadline=seconds_to_next_deadline,
            io_statistics=self.io_manager.statistics(),
            run_sync_soon_queue_size=self.entry_queue.size(),
        )

    @_public
    def current_time(self):
        """Returns the current time according to trio's internal clock.

        Returns:
            float: The current time.

        Raises:
            RuntimeError: if not inside a call to :func:`trio.run`.

        """
        return self.clock.current_time()

    @_public
    def current_clock(self):
        """Returns the current :class:`~trio.abc.Clock`.

        """
        return self.clock

    ################
    # Core task handling primitives
    ################

    @_public
    def reschedule(self, task, next_send=Value(None)):
        """Reschedule the given task with the given
        :class:`~trio.hazmat.Result`.

        See :func:`wait_task_rescheduled` for the gory details.

        There must be exactly one call to :func:`reschedule` for every call to
        :func:`wait_task_rescheduled`. (And when counting, keep in mind that
        returning :data:`Abort.SUCCEEDED` from an abort callback is equivalent
        to calling :func:`reschedule` once.)

        Args:
          task (trio.hazmat.Task): the task to be rescheduled. Must be blocked
            in a call to :func:`wait_task_rescheduled`.
          next_send (trio.hazmat.Result): the value (or error) to return (or
            raise) from :func:`wait_task_rescheduled`.

        """
        assert task._runner is self
        assert task._next_send is None
        task._next_send = next_send
        task._abort_func = None
        self.runq.append(task)
        self.instrument("task_scheduled", task)

    def spawn_impl(
        self, async_fn, args, nursery, name, *, ki_protection_enabled=False
    ):

        ######
        # Make sure the nursery is in working order
        ######

        # This sorta feels like it should be a method on nursery, except it
        # has to handle nursery=None for init. And it touches the internals of
        # all kinds of objects.
        if nursery is not None and nursery._closed:
            raise RuntimeError("Nursery is closed to new arrivals")
        if nursery is None:
            assert self.init_task is None

        ######
        # Call the function and get the coroutine object, while giving helpful
        # errors for common mistakes.
        ######

        def _return_value_looks_like_wrong_library(value):
            # Returned by legacy @asyncio.coroutine functions, which includes
            # a surprising proportion of asyncio builtins.
            if inspect.isgenerator(value):
                return True
            # The protocol for detecting an asyncio Future-like object
            if getattr(value, "_asyncio_future_blocking", None) is not None:
                return True
            # asyncio.Future doesn't have _asyncio_future_blocking until
            # 3.5.3. We don't want to import asyncio, but this janky check
            # should work well enough for our purposes. And it also catches
            # tornado Futures and twisted Deferreds. By the time we're calling
            # this function, we already know something has gone wrong, so a
            # heuristic is pretty safe.
            if value.__class__.__name__ in ("Future", "Deferred"):
                return True
            return False

        try:
            coro = async_fn(*args)
        except TypeError:
            # Give good error for: nursery.start_soon(trio.sleep(1))
            if inspect.iscoroutine(async_fn):
                raise TypeError(
                    "trio was expecting an async function, but instead it got "
                    "a coroutine object {async_fn!r}\n"
                    "\n"
                    "Probably you did something like:\n"
                    "\n"
                    "  trio.run({async_fn.__name__}(...))            # incorrect!\n"
                    "  nursery.start_soon({async_fn.__name__}(...))  # incorrect!\n"
                    "\n"
                    "Instead, you want (notice the parentheses!):\n"
                    "\n"
                    "  trio.run({async_fn.__name__}, ...)            # correct!\n"
                    "  nursery.start_soon({async_fn.__name__}, ...)  # correct!"
                    .format(async_fn=async_fn)
                ) from None

            # Give good error for: nursery.start_soon(future)
            if _return_value_looks_like_wrong_library(async_fn):
                raise TypeError(
                    "trio was expecting an async function, but instead it got "
                    "{!r} – are you trying to use a library written for "
                    "asyncio/twisted/tornado or similar? That won't work "
                    "without some sort of compatibility shim."
                    .format(async_fn)
                ) from None

            raise

        # We can't check iscoroutinefunction(async_fn), because that will fail
        # for things like functools.partial objects wrapping an async
        # function. So we have to just call it and then check whether the
        # result is a coroutine object.
<<<<<<< HEAD
        if coro.__class__.__name__ == "CoroWrapper":
            # CoroWrapper is an asyncio class used during debugging.
            # They are not recognized as coroutines by the Python core,
            # but they duck-type as such, so silently accept them.
            # Testing by name because importing asyncio just for that test
            # is overkill.
            pass
        elif not inspect.iscoroutine(coro):
            # Give good error for: nursery.start_soon(asyncio.sleep, 1)
=======
        if not inspect.iscoroutine(coro):
            # Give good error for: nursery.start_soon(func_returning_future)
>>>>>>> a72e471e
            if _return_value_looks_like_wrong_library(coro):
                raise TypeError(
                    "start_soon got unexpected {!r} – are you trying to use a "
                    "library written for asyncio/twisted/tornado or similar? "
                    "That won't work without some sort of compatibility shim."
                    .format(coro)
                )
            # Give good error for: nursery.start_soon(some_sync_fn)
            raise TypeError(
                "trio expected an async function, but {!r} appears to be "
                "synchronous"
                .format(getattr(async_fn, "__qualname__", async_fn))
            )

        ######
        # Set up the Task object
        ######

        if name is None:
            name = async_fn
        if isinstance(name, functools.partial):
            name = name.func
        if not isinstance(name, str):
            try:
                name = "{}.{}".format(name.__module__, name.__qualname__)
            except AttributeError:
                name = repr(name)
        task = Task(coro=coro, parent_nursery=nursery, runner=self, name=name)
        self.tasks.add(task)
        if nursery is not None:
            nursery._children.add(task)
            for scope in nursery._cancel_stack:
                scope._add_task(task)
        coro.cr_frame.f_locals.setdefault(
            LOCALS_KEY_KI_PROTECTION_ENABLED, ki_protection_enabled
        )
        if nursery is not None:
            # Task locals are inherited from the spawning task, not the
            # nursery task. The 'if nursery' check is just used as a guard to
            # make sure we don't try to do this to the root task.
            parent_task = current_task()
            for local, values in parent_task._locals.items():
                task._locals[local] = dict(values)
        self.instrument("task_spawned", task)
        # Special case: normally next_send should be a Result, but for the
        # very first send we have to send a literal unboxed None.
        self.reschedule(task, None)
        return task

    def task_exited(self, task, result):
        while task._cancel_stack:
            task._cancel_stack[-1]._remove_task(task)
        self.tasks.remove(task)
        if task._parent_nursery is None:
            # the init task should be the last task to exit
            assert not self.tasks
        else:
            task._parent_nursery._child_finished(task, result)
        if task is self.main_task:
            self.main_task_result = result
            self.system_nursery.cancel_scope.cancel()
        if task is self.init_task:
            self.init_task_result = result
        self.instrument("task_exited", task)

    ################
    # System tasks and init
    ################

    @_public
    def spawn_system_task(self, async_fn, *args, name=None):
        """Spawn a "system" task.

        System tasks have a few differences from regular tasks:

        * They don't need an explicit nursery; instead they go into the
          internal "system nursery".

        * If a system task raises an exception, then it's converted into a
          :exc:`~trio.TrioInternalError` and *all* tasks are cancelled. If you
          write a system task, you should be careful to make sure it doesn't
          crash.

        * System tasks are automatically cancelled when the main task exits.

        * By default, system tasks have :exc:`KeyboardInterrupt` protection
          *enabled*. If you want your task to be interruptible by control-C,
          then you need to use :func:`disable_ki_protection` explicitly.

        Args:
          async_fn: An async callable.
          args: Positional arguments for ``async_fn``. If you want to pass
              keyword arguments, use :func:`functools.partial`.
          name: The name for this task. Only used for debugging/introspection
              (e.g. ``repr(task_obj)``). If this isn't a string,
              :func:`spawn_system_task` will try to make it one. A common use
              case is if you're wrapping a function before spawning a new
              task, you might pass the original function as the ``name=`` to
              make debugging easier.

        Returns:
          Task: the newly spawned task

        """

        async def system_task_wrapper(async_fn, args):
            PASS = (
                Cancelled, KeyboardInterrupt, GeneratorExit, TrioInternalError
            )

            def excfilter(exc):
                if isinstance(exc, PASS):
                    return exc
                else:
                    new_exc = TrioInternalError("system task crashed")
                    new_exc.__cause__ = exc
                    return new_exc

            with MultiError.catch(excfilter):
                await async_fn(*args)

        if name is None:
            name = async_fn
        return self.spawn_impl(
            system_task_wrapper, (async_fn, args),
            self.system_nursery,
            name,
            ki_protection_enabled=True
        )

    async def init(self, async_fn, args):
        async with open_nursery() as system_nursery:
            self.system_nursery = system_nursery
            self.main_task = self.spawn_impl(
                async_fn, args, system_nursery, None
            )
            self.entry_queue.spawn()
        return self.main_task_result.unwrap()

    ################
    # Outside context problems
    ################

    @_public
    def current_trio_token(self):
        """Retrieve the :class:`TrioToken` for the current call to
        :func:`trio.run`.

        """
        if self.trio_token is None:
            self.trio_token = TrioToken(self.entry_queue)
        return self.trio_token

    ################
    # KI handling
    ################

    ki_pending = attr.ib(default=False)

    # deliver_ki is broke. Maybe move all the actual logic and state into
    # RunToken, and we'll only have one instance per runner? But then we can't
    # have a public constructor. Eh, but current_run_token() returning a
    # unique object per run feels pretty nice. Maybe let's just go for it. And
    # keep the class public so people can isinstance() it if they want.

    # This gets called from signal context
    def deliver_ki(self):
        self.ki_pending = True
        try:
            self.entry_queue.run_sync_soon(self._deliver_ki_cb)
        except RunFinishedError:
            pass

    def _deliver_ki_cb(self):
        if not self.ki_pending:
            return
        # Can't happen because main_task and run_sync_soon_task are created at
        # the same time -- so even if KI arrives before main_task is created,
        # we won't get here until afterwards.
        assert self.main_task is not None
        if self.main_task_result is not None:
            # We're already in the process of exiting -- leave ki_pending set
            # and we'll check it again on our way out of run().
            return
        self.main_task._attempt_delivery_of_pending_ki()

    ################
    # Quiescing
    ################

    waiting_for_idle = attr.ib(default=attr.Factory(SortedDict))

    @_public
    async def wait_all_tasks_blocked(self, cushion=0.0, tiebreaker=0):
        """Block until there are no runnable tasks.

        This is useful in testing code when you want to give other tasks a
        chance to "settle down". The calling task is blocked, and doesn't wake
        up until all other tasks are also blocked for at least ``cushion``
        seconds. (Setting a non-zero ``cushion`` is intended to handle cases
        like two tasks talking to each other over a local socket, where we
        want to ignore the potential brief moment between a send and receive
        when all tasks are blocked.)

        Note that ``cushion`` is measured in *real* time, not the trio clock
        time.

        If there are multiple tasks blocked in :func:`wait_all_tasks_blocked`,
        then the one with the shortest ``cushion`` is the one woken (and the
        this task becoming unblocked resets the timers for the remaining
        tasks). If there are multiple tasks that have exactly the same
        ``cushion``, then the one with the lowest ``tiebreaker`` value is
        woken first. And if there are multiple tasks with the same ``cushion``
        and the same ``tiebreaker``, then all are woken.

        You should also consider :class:`trio.testing.Sequencer`, which
        provides a more explicit way to control execution ordering within a
        test, and will often produce more readable tests.

        Example:
          Here's an example of one way to test that trio's locks are fair: we
          take the lock in the parent, start a child, wait for the child to be
          blocked waiting for the lock (!), and then check that we can't
          release and immediately re-acquire the lock::

             async def lock_taker(lock):
                 await lock.acquire()
                 lock.release()

             async def test_lock_fairness():
                 lock = trio.Lock()
                 await lock.acquire()
                 async with trio.open_nursery() as nursery:
                     child = nursery.start_soon(lock_taker, lock)
                     # child hasn't run yet, we have the lock
                     assert lock.locked()
                     assert lock._owner is trio.current_task()
                     await trio.testing.wait_all_tasks_blocked()
                     # now the child has run and is blocked on lock.acquire(), we
                     # still have the lock
                     assert lock.locked()
                     assert lock._owner is trio.current_task()
                     lock.release()
                     try:
                         # The child has a prior claim, so we can't have it
                         lock.acquire_nowait()
                     except trio.WouldBlock:
                         assert lock._owner is child
                         print("PASS")
                     else:
                         print("FAIL")

        """
        task = current_task()
        key = (cushion, tiebreaker, id(task))
        self.waiting_for_idle[key] = task

        def abort(_):
            del self.waiting_for_idle[key]
            return Abort.SUCCEEDED

        await wait_task_rescheduled(abort)

    ################
    # Instrumentation
    ################

    def instrument(self, method_name, *args):
        for instrument in list(self.instruments):
            try:
                method = getattr(instrument, method_name)
            except AttributeError:
                continue
            try:
                method(*args)
            except:
                self.instruments.remove(instrument)
                INSTRUMENT_LOGGER.exception(
                    "Exception raised when calling %r on instrument %r. "
                    "Instrument has been disabled.", method_name, instrument
                )

    @_public
    def add_instrument(self, instrument):
        """Start instrumenting the current run loop with the given instrument.

        Args:
          instrument (trio.abc.Instrument): The instrument to activate.

        If ``instrument`` is already active, does nothing.

        """
        if instrument not in self.instruments:
            self.instruments.append(instrument)

    @_public
    def remove_instrument(self, instrument):
        """Stop instrumenting the current run loop with the given instrument.

        Args:
          instrument (trio.abc.Instrument): The instrument to de-activate.

        Raises:
          KeyError: if the instrument is not currently active. This could
              occur either because you never added it, or because you added it
              and then it raised an unhandled exception and was automatically
              deactivated.

        """
        # We're moving 'instruments' to being a set, so raise KeyError like
        # set.remove does.
        try:
            self.instruments.remove(instrument)
        except ValueError as exc:
            raise KeyError(*exc.args)


################################################################
# run
################################################################


def run(
    async_fn,
    *args,
    clock=None,
    instruments=[],
    restrict_keyboard_interrupt_to_checkpoints=False
):
    """Run a trio-flavored async function, and return the result.

    Calling::

       run(async_fn, *args)

    is the equivalent of::

       await async_fn(*args)

    except that :func:`run` can (and must) be called from a synchronous
    context.

    This is trio's main entry point. Almost every other function in trio
    requires that you be inside a call to :func:`run`.

    Args:
      async_fn: An async function.

      args: Positional arguments to be passed to *async_fn*. If you need to
          pass keyword arguments, then use :func:`functools.partial`.

      clock: ``None`` to use the default system-specific monotonic clock;
          otherwise, an object implementing the :class:`trio.abc.Clock`
          interface, like (for example) a :class:`trio.testing.MockClock`
          instance.

      instruments (list of :class:`trio.abc.Instrument` objects): Any
          instrumentation you want to apply to this run. This can also be
          modified during the run; see :ref:`instrumentation`.

      restrict_keyboard_interrupt_to_checkpoints (bool): What happens if the
          user hits control-C while :func:`run` is running? If this argument
          is False (the default), then you get the standard Python behavior: a
          :exc:`KeyboardInterrupt` exception will immediately interrupt
          whatever task is running (or if no task is running, then trio will
          wake up a task to be interrupted). Alternatively, if you set this
          argument to True, then :exc:`KeyboardInterrupt` delivery will be
          delayed: it will be *only* be raised at :ref:`checkpoints
          <checkpoints>`, like a :exc:`Cancelled` exception.

          The default behavior is nice because it means that even if you
          accidentally write an infinite loop that never executes any
          checkpoints, then you can still break out of it using control-C. The
          the alternative behavior is nice if you're paranoid about a
          :exc:`KeyboardInterrupt` at just the wrong place leaving your
          program in an inconsistent state, because it means that you only
          have to worry about :exc:`KeyboardInterrupt` at the exact same
          places where you already have to worry about :exc:`Cancelled`.

          This setting has no effect if your program has registered a custom
          SIGINT handler, or if :func:`run` is called from anywhere but the
          main thread (this is a Python limitation), or if you use
          :func:`catch_signals` to catch SIGINT.

    Returns:
      Whatever ``async_fn`` returns.

    Raises:
      TrioInternalError: if an unexpected error is encountered inside trio's
          internal machinery. This is a bug and you should `let us know
          <https://github.com/python-trio/trio/issues>`__.

      Anything else: if ``async_fn`` raises an exception, then :func:`run`
          propagates it.

    """

    __tracebackhide__ = True

    # Do error-checking up front, before we enter the TrioInternalError
    # try/catch
    #
    # It wouldn't be *hard* to support nested calls to run(), but I can't
    # think of a single good reason for it, so let's be conservative for
    # now:
    if hasattr(GLOBAL_RUN_CONTEXT, "runner"):
        raise RuntimeError("Attempted to call run() from inside a run()")

    if clock is None:
        clock = SystemClock()
    instruments = list(instruments)
    io_manager = TheIOManager()
    runner = Runner(
        clock=clock, instruments=instruments, io_manager=io_manager
    )
    GLOBAL_RUN_CONTEXT.runner = runner
    locals()[LOCALS_KEY_KI_PROTECTION_ENABLED] = True

    # KI handling goes outside the core try/except/finally to avoid a window
    # where KeyboardInterrupt would be allowed and converted into an
    # TrioInternalError:
    try:
        with ki_manager(
            runner.deliver_ki, restrict_keyboard_interrupt_to_checkpoints
        ):
            try:
                with closing(runner):
                    # The main reason this is split off into its own function
                    # is just to get rid of this extra indentation.
                    result = run_impl(runner, async_fn, args)
            except TrioInternalError:
                raise
            except BaseException as exc:
                raise TrioInternalError(
                    "internal error in trio - please file a bug!"
                ) from exc
            finally:
                GLOBAL_RUN_CONTEXT.__dict__.clear()
            return result.unwrap()
    finally:
        # To guarantee that we never swallow a KeyboardInterrupt, we have to
        # check for pending ones once more after leaving the context manager:
        if runner.ki_pending:
            # Implicitly chains with any exception from result.unwrap():
            raise KeyboardInterrupt


# 24 hours is arbitrary, but it avoids issues like people setting timeouts of
# 10**20 and then getting integer overflows in the underlying system calls.
_MAX_TIMEOUT = 24 * 60 * 60


def run_impl(runner, async_fn, args):
    __tracebackhide__ = True

    runner.instrument("before_run")
    runner.clock.start_clock()
    runner.init_task = runner.spawn_impl(
        runner.init, (async_fn, args),
        None,
        "<init>",
        ki_protection_enabled=True
    )

    # You know how people talk about "event loops"? This 'while' loop right
    # here is our event loop:
    while runner.tasks:
        if runner.runq:
            timeout = 0
        elif runner.deadlines:
            deadline, _ = runner.deadlines.keys()[0]
            timeout = runner.clock.deadline_to_sleep_time(deadline)
        else:
            timeout = _MAX_TIMEOUT
        timeout = min(max(0, timeout), _MAX_TIMEOUT)

        idle_primed = False
        if runner.waiting_for_idle:
            cushion, tiebreaker, _ = runner.waiting_for_idle.keys()[0]
            if cushion < timeout:
                timeout = cushion
                idle_primed = True

        runner.instrument("before_io_wait", timeout)
        runner.io_manager.handle_io(timeout)
        runner.instrument("after_io_wait", timeout)

        now = runner.clock.current_time()
        # We process all timeouts in a batch and then notify tasks at the end
        # to ensure that if multiple timeouts occur at once, then it's the
        # outermost one that gets delivered.
        cancelled_tasks = set()
        while runner.deadlines:
            (deadline, _), cancel_scope = runner.deadlines.peekitem(0)
            if deadline <= now:
                # This removes the given scope from runner.deadlines:
                cancelled_tasks.update(cancel_scope._cancel_no_notify())
                idle_primed = False
            else:
                break
        for task in cancelled_tasks:
            task._attempt_delivery_of_any_pending_cancel()

        if not runner.runq and idle_primed:
            while runner.waiting_for_idle:
                key, task = runner.waiting_for_idle.peekitem(0)
                if key[:2] == (cushion, tiebreaker):
                    del runner.waiting_for_idle[key]
                    runner.reschedule(task)
                else:
                    break

        # Process all runnable tasks, but only the ones that are already
        # runnable now. Anything that becomes runnable during this cycle needs
        # to wait until the next pass. This avoids various starvation issues
        # by ensuring that there's never an unbounded delay between successive
        # checks for I/O.
        #
        # Also, we randomize the order of each batch to avoid assumptions
        # about scheduling order sneaking in. In the long run, I suspect we'll
        # either (a) use strict FIFO ordering and document that for
        # predictability/determinism, or (b) implement a more sophisticated
        # scheduler (e.g. some variant of fair queueing), for better behavior
        # under load. For now, this is the worst of both worlds - but it keeps
        # our options open. (If we do decide to go all in on deterministic
        # scheduling, then there are other things that will probably need to
        # change too, like the deadlines tie-breaker and the non-deterministic
        # ordering of task._notify_queues.)
        batch = list(runner.runq)
        runner.runq.clear()
        runner.r.shuffle(batch)
        while batch:
            task = batch.pop()
            GLOBAL_RUN_CONTEXT.task = task
            runner.instrument("before_task_step", task)

            next_send = task._next_send
            task._next_send = None
            final_result = None
            try:
                # We used to unwrap the Result object here and send/throw its
                # contents in directly, but it turns out that .throw() is
                # buggy, at least on CPython 3.6 and earlier:
                #   https://bugs.python.org/issue29587
                #   https://bugs.python.org/issue29590
                # So now we send in the Result object and unwrap it on the
                # other side.
                msg = task.coro.send(next_send)
            except StopIteration as stop_iteration:
                final_result = Value(stop_iteration.value)
            except BaseException as task_exc:
                final_result = Error(task_exc)

            if final_result is not None:
                # We can't call this directly inside the except: blocks above,
                # because then the exceptions end up attaching themselves to
                # other exceptions as __context__ in unwanted ways.
                runner.task_exited(task, final_result)
            else:
                task._schedule_points += 1
                if msg is CancelShieldedCheckpoint:
                    runner.reschedule(task)
                elif type(msg) is WaitTaskRescheduled:
                    task._cancel_points += 1
                    task._abort_func = msg.abort_func
                    # KI is "outside" all cancel scopes, so check for it
                    # before checking for regular cancellation:
                    if runner.ki_pending and task is runner.main_task:
                        task._attempt_delivery_of_pending_ki()
                    task._attempt_delivery_of_any_pending_cancel()
                else:
                    exc = TypeError(
                        "trio.run received unrecognized yield message {!r}. "
                        "Are you trying to use a library written for some "
                        "other framework like asyncio? That won't work "
                        "without some kind of compatibility shim.".format(msg)
                    )
                    # How can we resume this task? It's blocked in code we
                    # don't control, waiting for some message that we know
                    # nothing about. We *could* try using coro.throw(...) to
                    # blast an exception in and hope that it propagates out,
                    # but (a) that's complicated because we aren't set up to
                    # resume a task via .throw(), and (b) even if we did,
                    # there's no guarantee that the foreign code will respond
                    # the way we're hoping. So instead we abandon this task
                    # and propagate the exception into the task's spawner.
                    runner.task_exited(task, Error(exc))

            runner.instrument("after_task_step", task)
            del GLOBAL_RUN_CONTEXT.task

    return runner.init_task_result


################################################################
# Other public API functions
################################################################


class _TaskStatusIgnored:
    def __repr__(self):
        return "TASK_STATUS_IGNORED"

    def started(self, value=None):
        pass


TASK_STATUS_IGNORED = _TaskStatusIgnored()


def current_task():
    """Return the :class:`Task` object representing the current task.

    Returns:
      Task: the :class:`Task` that called :func:`current_task`.

    """

    try:
        return GLOBAL_RUN_CONTEXT.task
    except AttributeError:
        raise RuntimeError("must be called from async context") from None


def current_effective_deadline():
    """Returns the current effective deadline for the current task.

    This function examines all the cancellation scopes that are currently in
    effect (taking into account shielding), and returns the deadline that will
    expire first.

    One example of where this might be is useful is if your code is trying to
    decide whether to begin an expensive operation like an RPC call, but wants
    to skip it if it knows that it can't possibly complete in the available
    time. Another example would be if you're using a protocol like gRPC that
    `propagates timeout information to the remote peer
    <http://www.grpc.io/docs/guides/concepts.html#deadlines>`__; this function
    gives a way to fetch that information so you can send it along.

    If this is called in a context where a cancellation is currently active
    (i.e., a blocking call will immediately raise :exc:`Cancelled`), then
    returned deadline is ``-inf``. If it is called in a context where no
    scopes have a deadline set, it returns ``inf``.

    Returns:
        float: the effective deadline, as an absolute time.

    """
    task = current_task()
    deadline = inf
    for scope in task._cancel_stack:
        if scope._shield:
            deadline = inf
        if scope.cancel_called:
            deadline = -inf
        deadline = min(deadline, scope._deadline)
    return deadline


async def checkpoint():
    """A pure :ref:`checkpoint <checkpoints>`.

    This checks for cancellation and allows other tasks to be scheduled,
    without otherwise blocking.

    Note that the scheduler has the option of ignoring this and continuing to
    run the current task if it decides this is appropriate (e.g. for increased
    efficiency).

    Equivalent to ``await trio.sleep(0)`` (which is implemented by calling
    :func:`checkpoint`.)

    """
    with open_cancel_scope(deadline=-inf) as scope:
        await _core.wait_task_rescheduled(lambda _: _core.Abort.SUCCEEDED)


async def checkpoint_if_cancelled():
    """Issue a :ref:`checkpoint <checkpoints>` if the calling context has been
    cancelled.

    Equivalent to (but potentially more efficient than)::

        if trio.current_deadline() == -inf:
            await trio.hazmat.checkpoint()

    This is either a no-op, or else it allow other tasks to be scheduled and
    then raises :exc:`trio.Cancelled`.

    Typically used together with :func:`cancel_shielded_checkpoint`.

    """
    task = current_task()
    if (
        task._pending_cancel_scope() is not None or
        (task is task._runner.main_task and task._runner.ki_pending)
    ):
        await _core.checkpoint()
        assert False  # pragma: no cover
    task._cancel_points += 1


_WRAPPER_TEMPLATE = """
def wrapper(*args, **kwargs):
    locals()[LOCALS_KEY_KI_PROTECTION_ENABLED] = True
    try:
        meth = GLOBAL_RUN_CONTEXT.{}.{}
    except AttributeError:
        raise RuntimeError("must be called from async context") from None
    return meth(*args, **kwargs)
"""


def _generate_method_wrappers(cls, path_to_instance):
    for methname, fn in cls.__dict__.items():
        if callable(fn) and getattr(fn, "_public", False):
            # Create a wrapper function that looks up this method in the
            # current thread-local context version of this object, and calls
            # it. exec() is a bit ugly but the resulting code is faster and
            # simpler than doing some loop over getattr.
            ns = {
                "GLOBAL_RUN_CONTEXT":
                    GLOBAL_RUN_CONTEXT,
                "LOCALS_KEY_KI_PROTECTION_ENABLED":
                    LOCALS_KEY_KI_PROTECTION_ENABLED
            }
            exec(_WRAPPER_TEMPLATE.format(path_to_instance, methname), ns)
            wrapper = ns["wrapper"]
            # 'fn' is the *unbound* version of the method, but our exported
            # function has the same API as the *bound* version of the
            # method. So create a dummy bound method object:
            from types import MethodType
            bound_fn = MethodType(fn, object())
            # Then set exported function's metadata to match it:
            from functools import update_wrapper
            update_wrapper(wrapper, bound_fn)
            # And finally export it:
            globals()[methname] = wrapper
            __all__.append(methname)


_generate_method_wrappers(Runner, "runner")
_generate_method_wrappers(TheIOManager, "runner.io_manager")<|MERGE_RESOLUTION|>--- conflicted
+++ resolved
@@ -784,7 +784,6 @@
         # for things like functools.partial objects wrapping an async
         # function. So we have to just call it and then check whether the
         # result is a coroutine object.
-<<<<<<< HEAD
         if coro.__class__.__name__ == "CoroWrapper":
             # CoroWrapper is an asyncio class used during debugging.
             # They are not recognized as coroutines by the Python core,
@@ -793,11 +792,7 @@
             # is overkill.
             pass
         elif not inspect.iscoroutine(coro):
-            # Give good error for: nursery.start_soon(asyncio.sleep, 1)
-=======
-        if not inspect.iscoroutine(coro):
             # Give good error for: nursery.start_soon(func_returning_future)
->>>>>>> a72e471e
             if _return_value_looks_like_wrong_library(coro):
                 raise TypeError(
                     "start_soon got unexpected {!r} – are you trying to use a "
