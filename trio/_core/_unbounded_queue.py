--- conflicted
+++ resolved
@@ -41,16 +41,6 @@
            ...
 
     """
-<<<<<<< HEAD
-
-=======
-    @deprecated(
-        "0.9.0",
-        issue=497,
-        thing="trio.hazmat.UnboundedQueue",
-        instead="trio.open_memory_channel(math.inf)"
-    )
->>>>>>> d47e018d
     def __init__(self):
         self._lot = _core.ParkingLot()
         self._data = []
