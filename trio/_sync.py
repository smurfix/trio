--- conflicted
+++ resolved
@@ -6,12 +6,7 @@
 import trio
 
 from ._util import aiter_compat
-<<<<<<< HEAD
 from ._core import ParkingLot
-=======
-from ._core import enable_ki_protection, ParkingLot
-from ._deprecate import deprecated
->>>>>>> d47e018d
 
 __all__ = [
     "Event",
