import os as _os
import sys as _sys
import select
import socket as _stdlib_socket
from functools import wraps as _wraps

#import idna as _idna

import trio
from ._util import fspath
from . import _core


# Usage:
#
#   async with _try_sync():
#       return sync_call_that_might_fail_with_exception()
#   # we only get here if the sync call in fact did fail with a
#   # BlockingIOError
#   return await do_it_properly_with_a_check_point()
#
class _try_sync:
    def __init__(self, blocking_exc_override=None):
        self._blocking_exc_override = blocking_exc_override

    def _is_blocking_io_error(self, exc):
        if self._blocking_exc_override is None:
            return isinstance(exc, BlockingIOError)
        else:
            return self._blocking_exc_override(exc)

    async def __aenter__(self):
        await trio.hazmat.checkpoint_if_cancelled()

    async def __aexit__(self, etype, value, tb):
        if value is not None and self._is_blocking_io_error(value):
            # Discard the exception and fall through to the code below the
            # block
            return True
        else:
            await trio.hazmat.cancel_shielded_checkpoint()
            # Let the return or exception propagate
            return False


################################################################
# CONSTANTS
################################################################

try:
    from socket import IPPROTO_IPV6
except ImportError:
    # As of at least 3.6, python on Windows is missing IPPROTO_IPV6
    # https://bugs.python.org/issue29515
    if _sys.platform == "win32":
        IPPROTO_IPV6 = 41

################################################################
# Overrides
################################################################

_resolver = _core.RunVar("hostname_resolver")
_socket_factory = _core.RunVar("socket_factory")


def set_custom_hostname_resolver(hostname_resolver):
    """Set a custom hostname resolver.

    By default, Trio's :func:`getaddrinfo` and :func:`getnameinfo` functions
    use the standard system resolver functions. This function allows you to
    customize that behavior. The main intended use case is for testing, but it
    might also be useful for using third-party resolvers like `c-ares
    <https://c-ares.haxx.se/>`__ (though be warned that these rarely make
    perfect drop-in replacements for the system resolver). See
    :class:`trio.abc.HostnameResolver` for more details.

    Setting a custom hostname resolver affects all future calls to
    :func:`getaddrinfo` and :func:`getnameinfo` within the enclosing call to
    :func:`trio.run`. All other hostname resolution in Trio is implemented in
    terms of these functions.

    Generally you should call this function just once, right at the beginning
    of your program.

    Args:
      hostname_resolver (trio.abc.HostnameResolver or None): The new custom
          hostname resolver, or None to restore the default behavior.

    Returns:
      The previous hostname resolver (which may be None).

    """
    old = _resolver.get(None)
    _resolver.set(hostname_resolver)
    return old


def set_custom_socket_factory(socket_factory):
    """Set a custom socket object factory.

    This function allows you to replace Trio's normal socket class with a
    custom class. This is very useful for testing, and probably a bad idea in
    any other circumstance. See :class:`trio.abc.HostnameResolver` for more
    details.

    Setting a custom socket factory affects all future calls to :func:`socket`
    within the enclosing call to :func:`trio.run`.

    Generally you should call this function just once, right at the beginning
    of your program.

    Args:
      socket_factory (trio.abc.SocketFactory or None): The new custom
          socket factory, or None to restore the default behavior.

    Returns:
      The previous socket factory (which may be None).

    """
    old = _socket_factory.get(None)
    _socket_factory.set(socket_factory)
    return old


################################################################
# getaddrinfo and friends
################################################################

# _NUMERIC_ONLY = _stdlib_socket.AI_NUMERICHOST | _stdlib_socket.AI_NUMERICSERV


async def getaddrinfo(host, port, family=0, type=0, proto=0, flags=0):
    """Look up a numeric address given a name.

    Arguments and return values are identical to :func:`socket.getaddrinfo`,
    except that this version is async.

    Also, :func:`trio.socket.getaddrinfo` correctly uses IDNA 2008 to process
    non-ASCII domain names. (:func:`socket.getaddrinfo` uses IDNA 2003, which
    can give the wrong result in some cases and cause you to connect to a
    different host than the one you intended; see `bpo-17305
    <https://bugs.python.org/issue17305>`__.)

    This function's behavior can be customized using
    :func:`set_custom_hostname_resolver`.

    """

    # If host and port are numeric, then getaddrinfo doesn't block and we can
    # skip the whole thread thing, which seems worthwhile. So we try first
    # with the _NUMERIC_ONLY flags set, and then only spawn a thread if that
    # fails with EAI_NONAME:
    def numeric_only_failure(exc):
        return isinstance(exc, _stdlib_socket.gaierror) and \
            exc.errno == _stdlib_socket.EAI_NONAME

    async with _try_sync(numeric_only_failure):
        return _stdlib_socket.getaddrinfo(
            host, port, family, type, proto, flags # | _NUMERIC_ONLY
        )
    # That failed; it's a real hostname. We better use a thread.
    #
    # Also, it might be a unicode hostname, in which case we want to do our
    # own encoding using the idna module, rather than letting Python do
    # it. (Python will use the old IDNA 2003 standard, and possibly get the
    # wrong answer - see bpo-17305). However, the idna module is picky, and
    # will refuse to process some valid hostname strings, like "::1". So if
    # it's already ascii, we pass it through; otherwise, we encode it to.
    if isinstance(host, str):
        try:
            host = host.encode("ascii")
        except UnicodeEncodeError:
            # UTS-46 defines various normalizations; in particular, by default
            # idna.encode will error out if the hostname has Capital Letters
            # in it; with uts46=True it will lowercase them instead.
            raise
    hr = _resolver.get(None)
    if hr is not None:
        return await hr.getaddrinfo(host, port, family, type, proto, flags)
    else:
<<<<<<< HEAD
        return _stdlib_socket.getaddrinfo(
=======
        return await trio.to_thread.run_sync(
            _stdlib_socket.getaddrinfo,
>>>>>>> d47e018d
            host,
            port,
            family,
            type,
            proto,
            flags,
        )


async def getnameinfo(sockaddr, flags):
    """Look up a name given a numeric address.

    Arguments and return values are identical to :func:`socket.getnameinfo`,
    except that this version is async.

    This function's behavior can be customized using
    :func:`set_custom_hostname_resolver`.

    """
    hr = _resolver.get(None)
    if hr is not None:
        return await hr.getnameinfo(sockaddr, flags)
    else:
<<<<<<< HEAD
        return _stdlib_socket.getnameinfo(sockaddr, flags)
=======
        return await trio.to_thread.run_sync(
            _stdlib_socket.getnameinfo, sockaddr, flags, cancellable=True
        )
>>>>>>> d47e018d


async def getprotobyname(name):
    """Look up a protocol number by name. (Rarely used.)

    Like :func:`socket.getprotobyname`, but async.

    """
<<<<<<< HEAD
    return _stdlib_socket.getprotobyname(name)
=======
    return await trio.to_thread.run_sync(
        _stdlib_socket.getprotobyname, name, cancellable=True
    )
>>>>>>> d47e018d


# obsolete gethostbyname etc. intentionally omitted
# likewise for create_connection (use open_tcp_stream instead)

################################################################
# Socket "constructors"
################################################################


def from_stdlib_socket(sock):
    """Convert a standard library :func:`socket.socket` object into a Trio
    socket object.

    """
    return _SocketType(sock)


if hasattr(_stdlib_socket, "fromfd"):
    @_wraps(_stdlib_socket.fromfd, assigned=(), updated=())
    def fromfd(fd, family, type, proto=0):
        """Like :func:`socket.fromfd`, but returns a Trio socket object.

        """
        family, type, proto = _sniff_sockopts_for_fileno(family, type, proto, fd)
        return from_stdlib_socket(_stdlib_socket.fromfd(fd, family, type, proto))


if hasattr(_stdlib_socket, "fromshare"):

    @_wraps(_stdlib_socket.fromshare, assigned=(), updated=())
    def fromshare(*args, **kwargs):
        return from_stdlib_socket(_stdlib_socket.fromshare(*args, **kwargs))


if hasattr(_stdlib_socket, "socketpair"):
    @_wraps(_stdlib_socket.socketpair, assigned=(), updated=())
    def socketpair(*args, **kwargs):
        """Like :func:`socket.socketpair`, but returns a pair of Trio socket
        objects.

        """
        left, right = _stdlib_socket.socketpair(*args, **kwargs)
        return (from_stdlib_socket(left), from_stdlib_socket(right))


@_wraps(_stdlib_socket.socket, assigned=(), updated=())
def socket(
    family=_stdlib_socket.AF_INET,
    type=_stdlib_socket.SOCK_STREAM,
    proto=0,
    fileno=None
):
    """Create a new Trio socket, like :func:`socket.socket`.

    This function's behavior can be customized using
    :func:`set_custom_socket_factory`.

    """
    if fileno is None:
        sf = _socket_factory.get(None)
        if sf is not None:
            return sf.socket(family, type, proto)
    else:
        family, type, proto = _sniff_sockopts_for_fileno(
            family, type, proto, fileno
        )
    stdlib_socket = _stdlib_socket.socket(family, type, proto, fileno)
    return from_stdlib_socket(stdlib_socket)


def _sniff_sockopts_for_fileno(family, type, proto, fileno):
    """Correct SOCKOPTS for given fileno, falling back to provided values.

    """
    # Wrap the raw fileno into a Python socket object
    # This object might have the wrong metadata, but it lets us easily call getsockopt
    # and then we'll throw it away and construct a new one with the correct metadata.
    if not _sys.platform == "linux":
        return family, type, proto
    try:
        from socket import SO_DOMAIN, SO_PROTOCOL
    except ImportError:
        # Only available on 3.6 and above:
        SO_PROTOCOL = 38
        SO_DOMAIN = 39
    from socket import SOL_SOCKET, SO_TYPE
    sockobj = _stdlib_socket.socket(family, type, proto, fileno=fileno)
    try:
        family = sockobj.getsockopt(SOL_SOCKET, SO_DOMAIN)
        proto = sockobj.getsockopt(SOL_SOCKET, SO_PROTOCOL)
        type = sockobj.getsockopt(SOL_SOCKET, SO_TYPE)
    finally:
        # Unwrap it again, so that sockobj.__del__ doesn't try to close our socket
        sockobj.detach()
    return family, type, proto


################################################################
# _SocketType
################################################################

# sock.type gets weird stuff set in it, in particular on Linux:
#
#   https://bugs.python.org/issue21327
#
# But on other platforms (e.g. Windows) SOCK_NONBLOCK and SOCK_CLOEXEC aren't
# even defined. To recover the actual socket type (e.g. SOCK_STREAM) from a
# socket.type attribute, mask with this:
_SOCK_TYPE_MASK = ~(
    getattr(_stdlib_socket, "SOCK_NONBLOCK", 0)
    | getattr(_stdlib_socket, "SOCK_CLOEXEC", 0)
)


# Note that this is *not* in __all__.
#
# This function will modify the given socket to match the behavior in python
# 3.7. This will become unecessary and can be removed when support for versions
# older than 3.7 is dropped.
def real_socket_type(type_num):
    return type_num & _SOCK_TYPE_MASK


def _make_simple_sock_method_wrapper(methname, wait_fn, maybe_avail=False):
    fn = getattr(_stdlib_socket.socket, methname)

    @_wraps(fn, assigned=("__name__",), updated=())
    async def wrapper(self, *args, **kwargs):
        return await self._nonblocking_helper(fn, args, kwargs, wait_fn)

    return wrapper


class SocketType:
    def __init__(self):
        raise TypeError(
            "SocketType is an abstract class; use trio.socket.socket if you "
            "want to construct a socket object"
        )


class _SocketType(SocketType):
    def __init__(self, sock):
        if type(sock) is not _stdlib_socket.socket:
            # For example, ssl.SSLSocket subclasses socket.socket, but we
            # certainly don't want to blindly wrap one of those.
            raise TypeError(
                "expected object of type 'socket.socket', not '{}".format(
                    type(sock).__name__
                )
            )
        self._sock = sock
        self._sock.setblocking(False)
        self._did_shutdown_SHUT_WR = False

    ################################################################
    # Simple + portable methods and attributes
    ################################################################

    # NB this doesn't work because for loops don't create a scope
    # for _name in [
    #         ]:
    #     _meth = getattr(_stdlib_socket.socket, _name)
    #     @_wraps(_meth, assigned=("__name__", "__doc__"), updated=())
    #     def _wrapped(self, *args, **kwargs):
    #         return getattr(self._sock, _meth)(*args, **kwargs)
    #     locals()[_meth] = _wrapped
    # del _name, _meth, _wrapped

    _forward = {
        "detach",
        "get_inheritable",
        "set_inheritable",
        "fileno",
        "getpeername",
        "getsockname",
        "getsockopt",
        "setsockopt",
        "listen",
        "share",
    }

    def __getattr__(self, name):
        if name in self._forward:
            return getattr(self._sock, name)
        raise AttributeError(name)

    def __dir__(self):
        return super().__dir__() + list(self._forward)

    def __enter__(self):
        return self

    def __exit__(self, *exc_info):
        return self._sock.__exit__(*exc_info)

    @property
    def family(self):
        return self._sock.family

    @property
    def type(self):
        # Modify the socket type do match what is done on python 3.7. When
        # support for versions older than 3.7 is dropped, this can be updated
        # to just return self._sock.type
        return real_socket_type(self._sock.type)

    @property
    def proto(self):
        return self._sock.proto

    @property
    def did_shutdown_SHUT_WR(self):
        return self._did_shutdown_SHUT_WR

    def __repr__(self):
        return repr(self._sock).replace("socket.socket", "trio.socket.socket")

    def dup(self):
        """Same as :meth:`socket.socket.dup`.

        """
        return _SocketType(self._sock.dup())

    def close(self):
        if self._sock.fileno() != -1:
            trio.hazmat.notify_closing(self._sock)
            self._sock.close()

    async def bind(self, address):
        address = await self._resolve_local_address(address)
<<<<<<< HEAD
        return self._sock.bind(address)
=======
        if (
            hasattr(_stdlib_socket, "AF_UNIX")
            and self.family == _stdlib_socket.AF_UNIX and address[0]
        ):
            # Use a thread for the filesystem traversal (unless it's an
            # abstract domain socket)
            return await trio.to_thread.run_sync(self._sock.bind, address)
        else:
            # POSIX actually says that bind can return EWOULDBLOCK and
            # complete asynchronously, like connect. But in practice AFAICT
            # there aren't yet any real systems that do this, so we'll worry
            # about it when it happens.
            return self._sock.bind(address)
>>>>>>> d47e018d

    def shutdown(self, flag):
        # no need to worry about return value b/c always returns None:
        self._sock.shutdown(flag)
        # only do this if the call succeeded:
        if flag in [_stdlib_socket.SHUT_WR, _stdlib_socket.SHUT_RDWR]:
            self._did_shutdown_SHUT_WR = True

    def is_readable(self):
        # use select.select on Windows, and select.poll everywhere else
        if _sys.platform == "win32":
            rready, _, _ = select.select([self._sock], [], [], 0)
            return bool(rready)
        p = select.poll()
        p.register(self._sock, select.POLLIN)
        return bool(p.poll(0))

    async def wait_writable(self):
        await _core.wait_writable(self._sock)

    ################################################################
    # Address handling
    ################################################################

    # Take an address in Python's representation, and returns a new address in
    # the same representation, but with names resolved to numbers,
    # etc.
    async def _resolve_address(self, address, flags):
        # Do some pre-checking (or exit early for non-IP sockets)
        if self._sock.family == _stdlib_socket.AF_INET:
            if not isinstance(address, tuple) or not len(address) == 2:
                raise ValueError("address should be a (host, port) tuple")
        elif self._sock.family == _stdlib_socket.AF_INET6:
            if not isinstance(address, tuple) or not 2 <= len(address) <= 4:
                raise ValueError(
                    "address should be a (host, port, [flowinfo, [scopeid]]) "
                    "tuple"
                )
        elif self._sock.family == _stdlib_socket.AF_UNIX:
            await trio.hazmat.checkpoint()
            # unwrap path-likes
            return fspath(address)

        else:
            await trio.hazmat.checkpoint()
            return address
        host, port, *_ = address
        # Special cases to match the stdlib, see gh-277
        if host == "":
            host = None
        if host == "<broadcast>":
            host = "255.255.255.255"
        # Since we always pass in an explicit family here, AI_ADDRCONFIG
        # doesn't add any value -- if we have no ipv6 connectivity and are
        # working with an ipv6 socket, then things will break soon enough! And
        # if we do enable it, then it makes it impossible to even run tests
        # for ipv6 address resolution on travis-ci, which as of 2017-03-07 has
        # no ipv6.
        # flags |= AI_ADDRCONFIG
        if self._sock.family == _stdlib_socket.AF_INET6:
            if not self._sock.getsockopt(
                IPPROTO_IPV6, _stdlib_socket.IPV6_V6ONLY
            ):
                flags |= _stdlib_socket.AI_V4MAPPED
        gai_res = await getaddrinfo(
            host, port, self._sock.family, self.type, self._sock.proto, flags
        )
        # AFAICT from the spec it's not possible for getaddrinfo to return an
        # empty list.
        assert len(gai_res) >= 1
        # Address is the last item in the first entry
        (*_, normed), *_ = gai_res
        # The above ignored any flowid and scopeid in the passed-in address,
        # so restore them if present:
        if self._sock.family == _stdlib_socket.AF_INET6:
            normed = list(normed)
            assert len(normed) == 4
            if len(address) >= 3:
                normed[2] = address[2]
            if len(address) >= 4:
                normed[3] = address[3]
            normed = tuple(normed)
        return normed

    # Returns something appropriate to pass to bind()
    async def _resolve_local_address(self, address):
        return await self._resolve_address(address, _stdlib_socket.AI_PASSIVE)

    # Returns something appropriate to pass to connect()/sendto()/sendmsg()
    async def _resolve_remote_address(self, address):
        return await self._resolve_address(address, 0)

    async def _nonblocking_helper(self, fn, args, kwargs, wait_fn):
        # We have to reconcile two conflicting goals:
        # - We want to make it look like we always blocked in doing these
        #   operations. The obvious way is to always do an IO wait before
        #   calling the function.
        # - But, we also want to provide the correct semantics, and part
        #   of that means giving correct errors. So, for example, if you
        #   haven't called .listen(), then .accept() raises an error
        #   immediately. But in this same circumstance, then on macOS, the
        #   socket does not register as readable. So if we block waiting
        #   for read *before* we call accept, then we'll be waiting
        #   forever instead of properly raising an error. (On Linux,
        #   interestingly, AFAICT a socket that can't possible read/write
        #   *does* count as readable/writable for select() purposes. But
        #   not on macOS.)
        #
        # So, we have to call the function once, with the appropriate
        # cancellation/yielding sandwich if it succeeds, and if it gives
        # BlockingIOError *then* we fall back to IO wait.
        #
        # XX think if this can be combined with the similar logic for IOCP
        # submission...
        async with _try_sync():
            return fn(self._sock, *args, **kwargs)
        # First attempt raised BlockingIOError:
        while True:
            await wait_fn(self._sock)
            try:
                return fn(self._sock, *args, **kwargs)
            except BlockingIOError:
                pass

    ################################################################
    # accept
    ################################################################

    _accept = _make_simple_sock_method_wrapper("accept", _core.wait_readable)

    async def accept(self):
        """Like :meth:`socket.socket.accept`, but async.

        """
        sock, addr = await self._accept()
        return from_stdlib_socket(sock), addr

    ################################################################
    # connect
    ################################################################

    async def connect(self, address):
        # nonblocking connect is weird -- you call it to start things
        # off, then the socket becomes writable as a completion
        # notification. This means it isn't really cancellable... we close the
        # socket if cancelled, to avoid confusion.
        try:
            address = await self._resolve_remote_address(address)
            async with _try_sync():
                # An interesting puzzle: can a non-blocking connect() return EINTR
                # (= raise InterruptedError)? PEP 475 specifically left this as
                # the one place where it lets an InterruptedError escape instead
                # of automatically retrying. This is based on the idea that EINTR
                # from connect means that the connection was already started, and
                # will continue in the background. For a blocking connect, this
                # sort of makes sense: if it returns EINTR then the connection
                # attempt is continuing in the background, and on many system you
                # can't then call connect() again because there is already a
                # connect happening. See:
                #
                #   http://www.madore.org/~david/computers/connect-intr.html
                #
                # For a non-blocking connect, it doesn't make as much sense --
                # surely the interrupt didn't happen after we successfully
                # initiated the connect and are just waiting for it to complete,
                # because a non-blocking connect does not wait! And the spec
                # describes the interaction between EINTR/blocking connect, but
                # doesn't have anything useful to say about non-blocking connect:
                #
                #   http://pubs.opengroup.org/onlinepubs/007904975/functions/connect.html
                #
                # So we have a conundrum: if EINTR means that the connect() hasn't
                # happened (like it does for essentially every other syscall),
                # then InterruptedError should be caught and retried. If EINTR
                # means that the connect() has successfully started, then
                # InterruptedError should be caught and ignored. Which should we
                # do?
                #
                # In practice, the resolution is probably that non-blocking
                # connect simply never returns EINTR, so the question of how to
                # handle it is moot.  Someone spelunked macOS/FreeBSD and
                # confirmed this is true there:
                #
                #   https://stackoverflow.com/questions/14134440/eintr-and-non-blocking-calls
                #
                # and exarkun seems to think it's true in general of non-blocking
                # calls:
                #
                #   https://twistedmatrix.com/pipermail/twisted-python/2010-September/022864.html
                # (and indeed, AFAICT twisted doesn't try to handle
                # InterruptedError).
                #
                # So we don't try to catch InterruptedError. This way if it
                # happens, someone will hopefully tell us, and then hopefully we
                # can investigate their system to figure out what its semantics
                # are.
                return self._sock.connect(address)
            # It raised BlockingIOError, meaning that it's started the
            # connection attempt. We wait for it to complete:
            await _core.wait_writable(self._sock)
        except trio.Cancelled:
            # We can't really cancel a connect, and the socket is in an
            # indeterminate state. Better to close it so we don't get
            # confused.
            self._sock.close()
            raise
        # Okay, the connect finished, but it might have failed:
        err = self._sock.getsockopt(
            _stdlib_socket.SOL_SOCKET, _stdlib_socket.SO_ERROR
        )
        if err != 0:
            raise OSError(err, "Error in connect: " + _os.strerror(err))

    ################################################################
    # recv
    ################################################################

    recv = _make_simple_sock_method_wrapper("recv", _core.wait_readable)

    ################################################################
    # recv_into
    ################################################################

<<<<<<< HEAD
    if hasattr(_stdlib_socket.socket, "recv_into"):
        recv_into = _make_simple_sock_method_wrapper(
            "recv_into", wait_socket_readable
        )
=======
    recv_into = _make_simple_sock_method_wrapper(
        "recv_into", _core.wait_readable
    )
>>>>>>> d47e018d

    ################################################################
    # recvfrom
    ################################################################

    recvfrom = _make_simple_sock_method_wrapper(
        "recvfrom", _core.wait_readable
    )

    ################################################################
    # recvfrom_into
    ################################################################

<<<<<<< HEAD
    if hasattr(_stdlib_socket.socket, "recvfrom_into"):
        recvfrom_into = _make_simple_sock_method_wrapper(
            "recvfrom_into", wait_socket_readable
        )
=======
    recvfrom_into = _make_simple_sock_method_wrapper(
        "recvfrom_into", _core.wait_readable
    )
>>>>>>> d47e018d

    ################################################################
    # recvmsg
    ################################################################

    if hasattr(_stdlib_socket.socket, "recvmsg"):
        recvmsg = _make_simple_sock_method_wrapper(
            "recvmsg", _core.wait_readable, maybe_avail=True
        )

    ################################################################
    # recvmsg_into
    ################################################################

    if hasattr(_stdlib_socket.socket, "recvmsg_into"):
        recvmsg_into = _make_simple_sock_method_wrapper(
            "recvmsg_into", _core.wait_readable, maybe_avail=True
        )

    ################################################################
    # send
    ################################################################

    send = _make_simple_sock_method_wrapper("send", _core.wait_writable)

    ################################################################
    # sendto
    ################################################################

    @_wraps(_stdlib_socket.socket.sendto, assigned=(), updated=())
    async def sendto(self, *args):
        """Similar to :meth:`socket.socket.sendto`, but async.

        """
        # args is: data[, flags], address)
        # and kwargs are not accepted
        args = list(args)
        args[-1] = await self._resolve_remote_address(args[-1])
        return await self._nonblocking_helper(
            _stdlib_socket.socket.sendto, args, {}, _core.wait_writable
        )

    ################################################################
    # sendmsg
    ################################################################

    if hasattr(_stdlib_socket.socket, "sendmsg"):

        @_wraps(_stdlib_socket.socket.sendmsg, assigned=(), updated=())
        async def sendmsg(self, *args):
            """Similar to :meth:`socket.socket.sendmsg`, but async.

            Only available on platforms where :meth:`socket.socket.sendmsg` is
            available.

            """
            # args is: buffers[, ancdata[, flags[, address]]]
            # and kwargs are not accepted
            if len(args) == 4 and args[-1] is not None:
                args = list(args)
                args[-1] = await self._resolve_remote_address(args[-1])
            return await self._nonblocking_helper(
                _stdlib_socket.socket.sendmsg, args, {}, _core.wait_writable
            )

    ################################################################
    # sendfile
    ################################################################

    # Not implemented yet:
    # async def sendfile(self, file, offset=0, count=None):
    #     XX

    # Intentionally omitted:
    #   sendall
    #   makefile
    #   setblocking/getblocking
    #   settimeout/gettimeout
    #   timeout<|MERGE_RESOLUTION|>--- conflicted
+++ resolved
@@ -178,12 +178,7 @@
     if hr is not None:
         return await hr.getaddrinfo(host, port, family, type, proto, flags)
     else:
-<<<<<<< HEAD
         return _stdlib_socket.getaddrinfo(
-=======
-        return await trio.to_thread.run_sync(
-            _stdlib_socket.getaddrinfo,
->>>>>>> d47e018d
             host,
             port,
             family,
@@ -207,13 +202,7 @@
     if hr is not None:
         return await hr.getnameinfo(sockaddr, flags)
     else:
-<<<<<<< HEAD
         return _stdlib_socket.getnameinfo(sockaddr, flags)
-=======
-        return await trio.to_thread.run_sync(
-            _stdlib_socket.getnameinfo, sockaddr, flags, cancellable=True
-        )
->>>>>>> d47e018d
 
 
 async def getprotobyname(name):
@@ -222,13 +211,7 @@
     Like :func:`socket.getprotobyname`, but async.
 
     """
-<<<<<<< HEAD
     return _stdlib_socket.getprotobyname(name)
-=======
-    return await trio.to_thread.run_sync(
-        _stdlib_socket.getprotobyname, name, cancellable=True
-    )
->>>>>>> d47e018d
 
 
 # obsolete gethostbyname etc. intentionally omitted
@@ -461,23 +444,7 @@
 
     async def bind(self, address):
         address = await self._resolve_local_address(address)
-<<<<<<< HEAD
         return self._sock.bind(address)
-=======
-        if (
-            hasattr(_stdlib_socket, "AF_UNIX")
-            and self.family == _stdlib_socket.AF_UNIX and address[0]
-        ):
-            # Use a thread for the filesystem traversal (unless it's an
-            # abstract domain socket)
-            return await trio.to_thread.run_sync(self._sock.bind, address)
-        else:
-            # POSIX actually says that bind can return EWOULDBLOCK and
-            # complete asynchronously, like connect. But in practice AFAICT
-            # there aren't yet any real systems that do this, so we'll worry
-            # about it when it happens.
-            return self._sock.bind(address)
->>>>>>> d47e018d
 
     def shutdown(self, flag):
         # no need to worry about return value b/c always returns None:
@@ -701,16 +668,10 @@
     # recv_into
     ################################################################
 
-<<<<<<< HEAD
     if hasattr(_stdlib_socket.socket, "recv_into"):
         recv_into = _make_simple_sock_method_wrapper(
-            "recv_into", wait_socket_readable
-        )
-=======
-    recv_into = _make_simple_sock_method_wrapper(
-        "recv_into", _core.wait_readable
-    )
->>>>>>> d47e018d
+            "recv_into", _core.wait_readable
+        )
 
     ################################################################
     # recvfrom
@@ -724,16 +685,10 @@
     # recvfrom_into
     ################################################################
 
-<<<<<<< HEAD
     if hasattr(_stdlib_socket.socket, "recvfrom_into"):
         recvfrom_into = _make_simple_sock_method_wrapper(
-            "recvfrom_into", wait_socket_readable
-        )
-=======
-    recvfrom_into = _make_simple_sock_method_wrapper(
-        "recvfrom_into", _core.wait_readable
-    )
->>>>>>> d47e018d
+            "recvfrom_into", _core.wait_readable
+        )
 
     ################################################################
     # recvmsg
