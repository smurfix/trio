--- conflicted
+++ resolved
@@ -1,16 +1,20 @@
-<<<<<<< HEAD
+trio (0.14.0-2) unstable; urgency=medium
+
+  * Cleanup
+
+ -- Matthias Urlichs <matthias@urlichs.de>  Sat, 02 May 2020 12:46:42 +0200
+
 trio (0.14.0-1) unstable; urgency=medium
 
   * Merge 0.14.0
 
  -- Matthias Urlichs <matthias@urlichs.de>  Sat, 02 May 2020 12:42:26 +0200
-=======
+
 trio (0.13.0-4) unstable; urgency=medium
 
   * Minor cleanup
 
  -- Matthias Urlichs <matthias@urlichs.de>  Thu, 30 Jan 2020 21:56:16 +0100
->>>>>>> 188a21e1
 
 trio (0.13.0-3) unstable; urgency=medium
 
